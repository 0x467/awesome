---------------------------------------------------------------------------
-- An implementation of matrices for describing and working with affine
-- transformations.
-- @author Uli Schlachter
-- @copyright 2015 Uli Schlachter
-- @release @AWESOME_VERSION@
-- @classmod gears.matrix
---------------------------------------------------------------------------

local cairo = require("lgi").cairo
local matrix = {}

<<<<<<< HEAD
-- Metatable for matrix instances. This is set up near the end of the file.
local matrix_mt = {}

--- Create a new matrix instance
-- @tparam number xx The xx transformation part.
-- @tparam number yx The yx transformation part.
-- @tparam number xy The xy transformation part.
-- @tparam number yy The yy transformation part.
-- @tparam number x0 The x0 transformation part.
-- @tparam number y0 The y0 transformation part.
-- @return A new matrix describing the given transformation.
function matrix.create(xx, yx, xy, yy, x0, y0)
    return setmetatable({
        xx = xx, xy = xy, x0 = x0,
        yx = yx, yy = yy, y0 = y0
    }, matrix_mt)
end

--- Create a new translation matrix
-- @tparam number x The translation in x direction.
-- @tparam number y The translation in y direction.
-- @return A new matrix describing the given transformation.
function matrix.create_translate(x, y)
    return matrix.create(1, 0, 0, 1, x, y)
end

--- Create a new scaling matrix
-- @tparam number sx The scaling in x direction.
-- @tparam number sy The scaling in y direction.
-- @return A new matrix describing the given transformation.
function matrix.create_scale(sx, sy)
    return matrix.create(sx, 0, 0, sy, 0, 0)
end

--- Create a new rotation matrix
-- @tparam number angle The angle of the rotation in radians.
-- @return A new matrix describing the given transformation.
function matrix.create_rotate(angle)
    local c, s = math.cos(angle), math.sin(angle)
    return matrix.create(c, s, -s, c, 0, 0)
end

--- Translate this matrix
-- @tparam number x The translation in x direction.
-- @tparam number y The translation in y direction.
-- @return A new matrix describing the new transformation.
function matrix:translate(x, y)
    return matrix.create_translate(x, y):multiply(self)
end

--- Scale this matrix
-- @tparam number sx The scaling in x direction.
-- @tparam number sy The scaling in y direction.
-- @return A new matrix describing the new transformation.
function matrix:scale(sx, sy)
    return matrix.create_scale(sx, sy):multiply(self)
end

--- Rotate this matrix
-- @tparam number angle The angle of the rotation in radians.
-- @return A new matrix describing the new transformation.
function matrix:rotate(angle)
    return matrix.create_rotate(angle):multiply(self)
end

--- Invert this matrix
-- @return A new matrix describing the inverse transformation.
function matrix:invert()
    -- Beware of math! (I just copied the algorithm from cairo's source code)
    local a, b, c, d, x0, y0 = self.xx, self.yx, self.xy, self.yy, self.x0, self.y0
    local inv_det = 1/(a*d - b*c)
    return matrix.create(inv_det * d, inv_det * -b,
            inv_det * -c, inv_det * a,
            inv_det * (c * y0 - d * x0), inv_det * (b * x0 - a * y0))
=======
--- Copy a cairo matrix
-- @param matrix The matrix to copy.
-- @return A copy of the given cairo matrix.
function matrix.copy(matrix)
    assert(cairo.Matrix:is_type_of(matrix), "Argument should be a cairo matrix")
    local ret = cairo.Matrix()
    ret:init(matrix.xx, matrix.yx, matrix.xy, matrix.yy, matrix.x0, matrix.y0)
    return ret
>>>>>>> 14be9092
end

--- Multiply this matrix with another matrix.
-- The resulting matrix describes a transformation that is equivalent to first
-- applying this transformation and then the transformation from `other`.
-- Note that this function can also be called by directly multiplicating two
-- matrix instances: `a * b == a:multiply(b)`.
-- @tparam gears.matrix|cairo.Matrix other The other matrix to multiply with.
-- @return The multiplication result.
function matrix:multiply(other)
    return matrix.create(self.xx * other.xx + self.yx * other.xy,
            self.xx * other.yx + self.yx * other.yy,
            self.xy * other.xx + self.yy * other.xy,
            self.xy * other.yx + self.yy * other.yy,
            self.x0 * other.xx + self.y0 * other.xy + other.x0,
            self.x0 * other.yx + self.y0 * other.yy + other.y0)
end

--- Check if two matrices are equal.
-- Note that this function cal also be called by directly comparing two matrix
-- instances: `a == b`.
-- @tparam gears.matrix|cairo.Matrix other The matrix to compare with.
-- @return True if this and the other matrix are equal.
function matrix:equals(other)
    for _, k in pairs{ "xx", "xy", "yx", "yy", "x0", "y0" } do
        if self[k] ~= other[k] then
            return false
        end
    end
    return true
end

--- Get a string representation of this matrix
-- @return A string showing this matrix in column form.
function matrix:tostring()
    return string.format("[[%g, %g], [%g, %g], [%g, %g]]",
            self.xx, self.yx, self.xy,
            self.yy, self.x0, self.y0)
end

--- Transform a distance by this matrix.
-- The difference to @{matrix:transform_point} is that the translation part of
-- this matrix is ignored.
-- @tparam number x The x coordinate of the point.
-- @tparam number y The y coordinate of the point.
-- @treturn number The x coordinate of the transformed point.
-- @treturn number The x coordinate of the transformed point.
function matrix:transform_distance(x, y)
    return self.xx * x + self.xy * y, self.yx * x + self.yy * y
end

--- Transform a point by this matrix.
-- @tparam number x The x coordinate of the point.
-- @tparam number y The y coordinate of the point.
-- @treturn number The x coordinate of the transformed point.
-- @treturn number The x coordinate of the transformed point.
function matrix:transform_point(x, y)
    local x, y = self:transform_distance(x, y)
    return self.x0 + x, self.y0 + y
end

--- Calculate a bounding rectangle for transforming a rectangle by a matrix.
-- @tparam number x The x coordinate of the rectangle.
-- @tparam number y The y coordinate of the rectangle.
-- @tparam number width The width of the rectangle.
-- @tparam number height The height of the rectangle.
-- @treturn number X coordinate of the bounding rectangle.
-- @treturn number Y coordinate of the bounding rectangle.
-- @treturn number Width of the bounding rectangle.
-- @treturn number Height of the bounding rectangle.
function matrix:transform_rectangle(x, y, width, height)
    -- Transform all four corners of the rectangle
    local x1, y1 = self:transform_point(x, y)
    local x2, y2 = self:transform_point(x, y + height)
    local x3, y3 = self:transform_point(x + width, y + height)
    local x4, y4 = self:transform_point(x + width, y)
    -- Find the extremal points of the result
    local x = math.min(x1, x2, x3, x4)
    local y = math.min(y1, y2, y3, y4)
    local width = math.max(x1, x2, x3, x4) - x
    local height = math.max(y1, y2, y3, y4) - y

    return x, y, width, height
end

--- Convert to a cairo matrix
-- @treturn cairo.Matrix A cairo matrix describing the same transformation.
function matrix:to_cairo_matrix()
    local ret = cairo.Matrix()
    ret:init(self.xx, self.yx, self.xy, self.yy, self.x0, self.y0)
    return ret
end

--- Convert to a cairo matrix
-- @tparam cairo.Matrix mat A cairo matrix describing the sought transformation
-- @treturn gears.matrix A matrix instance describing the same transformation.
function matrix.from_cairo_matrix(mat)
    return matrix.create(mat.xx, mat.yx, mat.xy, mat.yy, mat.x0, mat.y0)
end

matrix_mt.__index = matrix
matrix_mt.__newindex = error
matrix_mt.__eq = matrix.equals
matrix_mt.__mul = matrix.multiply
matrix_mt.__tostring = matrix.tostring

--- A constant for the identity matrix.
matrix.identity = matrix.create(1, 0, 0, 1, 0, 0)

return matrix

-- vim: filetype=lua:expandtab:shiftwidth=4:tabstop=8:softtabstop=4:textwidth=80<|MERGE_RESOLUTION|>--- conflicted
+++ resolved
@@ -10,7 +10,6 @@
 local cairo = require("lgi").cairo
 local matrix = {}
 
-<<<<<<< HEAD
 -- Metatable for matrix instances. This is set up near the end of the file.
 local matrix_mt = {}
 
@@ -85,16 +84,6 @@
     return matrix.create(inv_det * d, inv_det * -b,
             inv_det * -c, inv_det * a,
             inv_det * (c * y0 - d * x0), inv_det * (b * x0 - a * y0))
-=======
---- Copy a cairo matrix
--- @param matrix The matrix to copy.
--- @return A copy of the given cairo matrix.
-function matrix.copy(matrix)
-    assert(cairo.Matrix:is_type_of(matrix), "Argument should be a cairo matrix")
-    local ret = cairo.Matrix()
-    ret:init(matrix.xx, matrix.yx, matrix.xy, matrix.yy, matrix.x0, matrix.y0)
-    return ret
->>>>>>> 14be9092
 end
 
 --- Multiply this matrix with another matrix.
